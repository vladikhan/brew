--- conflicted
+++ resolved
@@ -88,12 +88,8 @@
   PATH="/usr/bin:/bin:/usr/sbin:/sbin"
 
   FILTERED_ENV=()
-<<<<<<< HEAD
-  for VAR in HOME SHELL PATH TERM LOGNAME USER CI TRAVIS \
-             http_proxy https_proxy ftp_proxy no_proxy \
-=======
-  for VAR in HOME SHELL PATH TERM LOGNAME USER CI TRAVIS SUDO_ASKPASS http_proxy \
->>>>>>> 2b7788d1
+  for VAR in HOME SHELL PATH TERM LOGNAME USER CI TRAVIS SUDO_ASKPASS
+             http_proxy HTTPS_PROXY FTP_PROXY \
              "${!HOMEBREW_@}" "${!TRAVIS_@}" "${!JENKINS_@}"
   do
     # Skip if variable value is empty.
