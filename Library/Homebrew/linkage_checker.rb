require "set"
require "keg"
require "formula"

class LinkageChecker
  attr_reader :keg, :formula
  attr_reader :brewed_dylibs, :system_dylibs, :broken_dylibs, :variable_dylibs
  attr_reader :undeclared_deps, :unnecessary_deps, :reverse_links

  def initialize(keg, formula = nil)
    @keg = keg
    @formula = formula || resolve_formula(keg)
    @brewed_dylibs = Hash.new { |h, k| h[k] = Set.new }
    @system_dylibs = Set.new
    @broken_dylibs = Set.new
    @variable_dylibs = Set.new
    @indirect_deps = []
    @undeclared_deps = []
    @reverse_links = Hash.new { |h, k| h[k] = Set.new }
    @unnecessary_deps = []
    check_dylibs
  end

  def check_dylibs
    @keg.find do |file|
      next if file.symlink? || file.directory?
      next unless file.dylib? || file.binary_executable? || file.mach_o_bundle?

      # weakly loaded dylibs may not actually exist on disk, so skip them
      # when checking for broken linkage
      file.dynamically_linked_libraries(except: :LC_LOAD_WEAK_DYLIB).each do |dylib|
        @reverse_links[dylib] << file
        if dylib.start_with? "@"
          @variable_dylibs << dylib
        else
          begin
            owner = Keg.for Pathname.new(dylib)
          rescue NotAKegError
            @system_dylibs << dylib
          rescue Errno::ENOENT
            next if harmless_broken_link?(dylib)
            @broken_dylibs << dylib
          else
            tap = Tab.for_keg(owner).tap
            f = if tap.nil? || tap.core_tap?
              owner.name
            else
              "#{tap}/#{owner.name}"
            end
            @brewed_dylibs[f] << dylib
          end
        end
      end
    end

    @indirect_deps, @undeclared_deps, @unnecessary_deps = check_undeclared_deps if formula
  end

  def check_undeclared_deps
    filter_out = proc do |dep|
      next true if dep.build?
      next false unless dep.optional? || dep.recommended?
      formula.build.without?(dep)
    end
    declared_deps = formula.deps.reject { |dep| filter_out.call(dep) }.map(&:name)
<<<<<<< HEAD
    recursive_deps = keg.to_formula.declared_runtime_dependencies
      .map { |dep| dep.to_formula.full_name }
=======
    recursive_deps = keg.to_formula.runtime_dependencies.map { |dep| dep.to_formula.name }
>>>>>>> 254ce8bb
    declared_dep_names = declared_deps.map { |dep| dep.split("/").last }
    indirect_deps = []
    undeclared_deps = []
    @brewed_dylibs.each_key do |full_name|
      name = full_name.split("/").last
      next if name == formula.name
      if recursive_deps.include?(name)
        indirect_deps << full_name unless declared_dep_names.include?(name)
      else
        undeclared_deps << full_name
      end
    end
    sort_by_formula_full_name!(indirect_deps)
    sort_by_formula_full_name!(undeclared_deps)
    unnecessary_deps = declared_dep_names.reject do |full_name|
      name = full_name.split("/").last
      next true if Formula[name].bin.directory?
      @brewed_dylibs.keys.map { |x| x.split("/").last }.include?(name)
    end
    [indirect_deps, undeclared_deps, unnecessary_deps]
  end

  def sort_by_formula_full_name!(arr)
    arr.sort! do |a, b|
      if a.include?("/") && !b.include?("/")
        1
      elsif !a.include?("/") && b.include?("/")
        -1
      else
        a <=> b
      end
    end
  end

  def display_normal_output
    display_items "System libraries", @system_dylibs
    display_items "Homebrew libraries", @brewed_dylibs
    display_items "Indirect dependencies with linkage", @indirect_deps
    display_items "Variable-referenced libraries", @variable_dylibs
    display_items "Missing libraries", @broken_dylibs
    display_items "Undeclared dependencies with linkage", @undeclared_deps
    display_items "Dependencies with no linkage", @unnecessary_deps
  end

  def display_reverse_output
    return if @reverse_links.empty?
    sorted = @reverse_links.sort
    sorted.each do |dylib, files|
      puts dylib
      files.each do |f|
        unprefixed = f.to_s.strip_prefix "#{@keg}/"
        puts "  #{unprefixed}"
      end
      puts unless dylib == sorted.last[0]
    end
  end

  def display_test_output
    display_items "Missing libraries", @broken_dylibs
    display_items "Possible unnecessary dependencies", @unnecessary_deps
    puts "No broken dylib links" if @broken_dylibs.empty?
  end

  def broken_dylibs?
    !@broken_dylibs.empty?
  end

  def undeclared_deps?
    !@undeclared_deps.empty?
  end

  def unnecessary_deps?
    !@unnecessary_deps.empty?
  end

  private

  # Whether or not dylib is a harmless broken link, meaning that it's
  # okay to skip (and not report) as broken.
  def harmless_broken_link?(dylib)
    # libgcc_s_* is referenced by programs that use the Java Service Wrapper,
    # and is harmless on x86(_64) machines
    [
      "/usr/lib/libgcc_s_ppc64.1.dylib",
      "/opt/local/lib/libgcc/libgcc_s.1.dylib",
    ].include?(dylib)
  end

  # Display a list of things.
  # Things may either be an array, or a hash of (label -> array)
  def display_items(label, things)
    return if things.empty?
    puts "#{label}:"
    if things.is_a? Hash
      things.sort.each do |list_label, list|
        list.sort.each do |item|
          puts "  #{item} (#{list_label})"
        end
      end
    else
      things.sort.each do |item|
        puts "  #{item}"
      end
    end
  end

  def resolve_formula(keg)
    Formulary.from_keg(keg)
  rescue FormulaUnavailableError
    opoo "Formula unavailable: #{keg.name}"
  end
end<|MERGE_RESOLUTION|>--- conflicted
+++ resolved
@@ -63,12 +63,7 @@
       formula.build.without?(dep)
     end
     declared_deps = formula.deps.reject { |dep| filter_out.call(dep) }.map(&:name)
-<<<<<<< HEAD
-    recursive_deps = keg.to_formula.declared_runtime_dependencies
-      .map { |dep| dep.to_formula.full_name }
-=======
-    recursive_deps = keg.to_formula.runtime_dependencies.map { |dep| dep.to_formula.name }
->>>>>>> 254ce8bb
+    recursive_deps = keg.to_formula.declared_runtime_dependencies.map { |dep| dep.to_formula.name }
     declared_dep_names = declared_deps.map { |dep| dep.split("/").last }
     indirect_deps = []
     undeclared_deps = []
