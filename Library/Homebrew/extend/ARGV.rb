--- conflicted
+++ resolved
@@ -9,16 +9,6 @@
 
   def debug?
     flag?("--debug") || !ENV["HOMEBREW_DEBUG"].nil?
-  end
-
-<<<<<<< HEAD
-  def bottle_arch
-    arch = value "bottle-arch"
-    arch&.to_sym
-=======
-  def cc
-    value "cc"
->>>>>>> e9d45a66
   end
 
   def env
