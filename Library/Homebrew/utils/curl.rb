--- conflicted
+++ resolved
@@ -173,15 +173,10 @@
   final_url = url if final_url.nil?
 
   {
-<<<<<<< HEAD
     url: url,
     final_url: final_url,
-    status: status_code,
-    etag: headers[%r{ETag: ([wW]\/)?"(([^"]|\\")*)"}, 2],
-=======
     status:         status_code,
     etag:           headers[%r{ETag: ([wW]\/)?"(([^"]|\\")*)"}, 2],
->>>>>>> 72411560
     content_length: headers[/Content-Length: (\d+)/, 1],
     file_hash:      output_hash,
     file:           output,
