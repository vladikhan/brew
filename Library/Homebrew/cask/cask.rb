--- conflicted
+++ resolved
@@ -246,11 +246,8 @@
         "conflicts_with" => conflicts_with,
         "container"      => container&.pairs,
         "auto_updates"   => auto_updates,
-<<<<<<< HEAD
         "tap_git_head"   => tap&.git_head,
-=======
         "languages"      => languages,
->>>>>>> 1e4ae4ef
       }
     end
 
