require "keg"
require "language/python"
require "formula"
require "version"
require "development_tools"
require "utils/shell"

module Homebrew
  module Diagnostic
    def self.missing_deps(ff)
      missing = {}
      ff.each do |f|
        missing_deps = f.recursive_dependencies do |dependent, dep|
          if dep.optional? || dep.recommended?
            tab = Tab.for_formula(dependent)
            Dependency.prune unless tab.with?(dep)
          elsif dep.build?
            Dependency.prune
          end
        end

        missing_deps.map!(&:to_formula)
        missing_deps.reject! { |d| d.installed_prefixes.any? }

        unless missing_deps.empty?
          yield f.full_name, missing_deps if block_given?
          missing[f.full_name] = missing_deps
        end
      end
      missing
    end

    class Volumes
      def initialize
        @volumes = get_mounts
      end

      def which(path)
        vols = get_mounts path

        # no volume found
        return -1 if vols.empty?

        vol_index = @volumes.index(vols[0])
        # volume not found in volume list
        return -1 if vol_index.nil?
        vol_index
      end

      def get_mounts(path = nil)
        vols = []
        # get the volume of path, if path is nil returns all volumes

        args = %w[/bin/df -P]
        args << path if path

        Utils.popen_read(*args) do |io|
          io.each_line do |line|
            case line.chomp
              # regex matches: /dev/disk0s2   489562928 440803616  48247312    91%    /
            when /^.+\s+[0-9]+\s+[0-9]+\s+[0-9]+\s+[0-9]{1,3}%\s+(.+)/
              vols << $1
            end
          end
        end
        vols
      end
    end

    class Checks
      ############# HELPERS
      # Finds files in HOMEBREW_PREFIX *and* /usr/local.
      # Specify paths relative to a prefix eg. "include/foo.h".
      # Sets @found for your convenience.
      def find_relative_paths(*relative_paths)
        @found = [HOMEBREW_PREFIX, "/usr/local"].uniq.inject([]) do |found, prefix|
          found + relative_paths.map { |f| File.join(prefix, f) }.select { |f| File.exist? f }
        end
      end

      def inject_file_list(list, string)
        list.inject(string) { |a, e| a << "  #{e}\n" }
      end
      ############# END HELPERS

      def development_tools_checks
        %w[
          check_for_installed_developer_tools
        ].freeze
      end

      def fatal_development_tools_checks
        %w[
        ].freeze
      end

      def build_error_checks
        (development_tools_checks + %w[
        ]).freeze
      end

      def check_for_installed_developer_tools
        return if DevelopmentTools.installed?

        <<-EOS.undent
          No developer tools installed.
          #{DevelopmentTools.installation_instructions}
        EOS
      end

      # See https://github.com/Homebrew/legacy-homebrew/pull/9986
      def check_path_for_trailing_slashes
        all_paths = ENV["PATH"].split(File::PATH_SEPARATOR)
        bad_paths = all_paths.select { |p| p[-1..-1] == "/" }
        return if bad_paths.empty?

        inject_file_list bad_paths, <<-EOS.undent
          Some directories in your path end in a slash.
          Directories in your path should not end in a slash. This can break other
          doctor checks. The following directories should be edited:
        EOS
      end

      # Anaconda installs multiple system & brew dupes, including OpenSSL, Python,
      # sqlite, libpng, Qt, etc. Regularly breaks compile on Vim, MacVim and others.
      # Is flagged as part of the *-config script checks below, but people seem
      # to ignore those as warnings rather than extremely likely breakage.
      def check_for_anaconda
        return unless which("anaconda")
        return unless which("python")

        anaconda_directory = which("anaconda").realpath.dirname
        python_binary = Utils.popen_read which("python"), "-c", "import sys; sys.stdout.write(sys.executable)"
        python_directory = Pathname.new(python_binary).realpath.dirname

        # Only warn if Python lives with Anaconda, since is most problematic case.
        return unless python_directory == anaconda_directory

        <<-EOS.undent
          Anaconda is known to frequently break Homebrew builds, including Vim and
          MacVim, due to bundling many duplicates of system and Homebrew-available
          tools.

          If you encounter a build failure please temporarily remove Anaconda
          from your $PATH and attempt the build again prior to reporting the
          failure to us. Thanks!
        EOS
      end

      def __check_stray_files(dir, pattern, white_list, message)
        return unless File.directory?(dir)

        files = Dir.chdir(dir) do
          Dir[pattern].select { |f| File.file?(f) && !File.symlink?(f) } - Dir.glob(white_list)
        end.map { |file| File.join(dir, file) }
        return if files.empty?

        inject_file_list(files, message)
      end

      def check_for_stray_dylibs
        # Dylibs which are generally OK should be added to this list,
        # with a short description of the software they come with.
        white_list = [
          "libfuse.2.dylib", # MacFuse
          "libfuse_ino64.2.dylib", # MacFuse
          "libmacfuse_i32.2.dylib", # OSXFuse MacFuse compatibility layer
          "libmacfuse_i64.2.dylib", # OSXFuse MacFuse compatibility layer
          "libosxfuse_i32.2.dylib", # OSXFuse
          "libosxfuse_i64.2.dylib", # OSXFuse
          "libosxfuse.2.dylib", # OSXFuse
          "libTrAPI.dylib", # TrAPI / Endpoint Security VPN
          "libntfs-3g.*.dylib", # NTFS-3G
          "libntfs.*.dylib", # NTFS-3G
          "libublio.*.dylib", # NTFS-3G
          "libUFSDNTFS.dylib", # Paragon NTFS
          "libUFSDExtFS.dylib", # Paragon ExtFS
<<<<<<< HEAD
          "libecomlodr.dylib", # Symantec Endpoint Protection
          "libsymsea.*.dylib", # Symantec Endpoint Protection
=======
          "sentinel.dylib", # SentinelOne
>>>>>>> ce2b11fd
        ]

        __check_stray_files "/usr/local/lib", "*.dylib", white_list, <<-EOS.undent
          Unbrewed dylibs were found in /usr/local/lib.
          If you didn't put them there on purpose they could cause problems when
          building Homebrew formulae, and may need to be deleted.

          Unexpected dylibs:
        EOS
      end

      def check_for_stray_static_libs
        # Static libs which are generally OK should be added to this list,
        # with a short description of the software they come with.
        white_list = [
          "libsecurity_agent_client.a", # OS X 10.8.2 Supplemental Update
          "libsecurity_agent_server.a", # OS X 10.8.2 Supplemental Update
          "libntfs-3g.a", # NTFS-3G
          "libntfs.a", # NTFS-3G
          "libublio.a", # NTFS-3G
          "libappfirewall.a", # Symantec Endpoint Protection
          "libautoblock.a", # Symantec Endpoint Protection
          "libautosetup.a", # Symantec Endpoint Protection
          "libconnectionsclient.a", # Symantec Endpoint Protection
          "liblocationawareness.a", # Symantec Endpoint Protection
          "libpersonalfirewall.a", # Symantec Endpoint Protection
          "libtrustedcomponents.a", # Symantec Endpoint Protection
        ]

        __check_stray_files "/usr/local/lib", "*.a", white_list, <<-EOS.undent
          Unbrewed static libraries were found in /usr/local/lib.
          If you didn't put them there on purpose they could cause problems when
          building Homebrew formulae, and may need to be deleted.

          Unexpected static libraries:
        EOS
      end

      def check_for_stray_pcs
        # Package-config files which are generally OK should be added to this list,
        # with a short description of the software they come with.
        white_list = [
          "fuse.pc", # OSXFuse/MacFuse
          "macfuse.pc", # OSXFuse MacFuse compatibility layer
          "osxfuse.pc", # OSXFuse
          "libntfs-3g.pc", # NTFS-3G
          "libublio.pc", # NTFS-3G
        ]

        __check_stray_files "/usr/local/lib/pkgconfig", "*.pc", white_list, <<-EOS.undent
          Unbrewed .pc files were found in /usr/local/lib/pkgconfig.
          If you didn't put them there on purpose they could cause problems when
          building Homebrew formulae, and may need to be deleted.

          Unexpected .pc files:
        EOS
      end

      def check_for_stray_las
        white_list = [
          "libfuse.la", # MacFuse
          "libfuse_ino64.la", # MacFuse
          "libosxfuse_i32.la", # OSXFuse
          "libosxfuse_i64.la", # OSXFuse
          "libosxfuse.la", # OSXFuse
          "libntfs-3g.la", # NTFS-3G
          "libntfs.la", # NTFS-3G
          "libublio.la", # NTFS-3G
        ]

        __check_stray_files "/usr/local/lib", "*.la", white_list, <<-EOS.undent
          Unbrewed .la files were found in /usr/local/lib.
          If you didn't put them there on purpose they could cause problems when
          building Homebrew formulae, and may need to be deleted.

          Unexpected .la files:
        EOS
      end

      def check_for_stray_headers
        white_list = [
          "fuse.h", # MacFuse
          "fuse/**/*.h", # MacFuse
          "macfuse/**/*.h", # OSXFuse MacFuse compatibility layer
          "osxfuse/**/*.h", # OSXFuse
          "ntfs/**/*.h", # NTFS-3G
          "ntfs-3g/**/*.h", # NTFS-3G
        ]

        __check_stray_files "/usr/local/include", "**/*.h", white_list, <<-EOS.undent
          Unbrewed header files were found in /usr/local/include.
          If you didn't put them there on purpose they could cause problems when
          building Homebrew formulae, and may need to be deleted.

          Unexpected header files:
        EOS
      end

      def check_for_broken_symlinks
        broken_symlinks = []

        Keg::PRUNEABLE_DIRECTORIES.each do |d|
          next unless d.directory?
          d.find do |path|
            if path.symlink? && !path.resolved_path_exists?
              broken_symlinks << path
            end
          end
        end
        return if broken_symlinks.empty?

        inject_file_list broken_symlinks, <<-EOS.undent
          Broken symlinks were found. Remove them with `brew prune`:
        EOS
      end

      def check_tmpdir_sticky_bit
        world_writable = HOMEBREW_TEMP.stat.mode & 0777 == 0777
        return if !world_writable || HOMEBREW_TEMP.sticky?

        <<-EOS.undent
          #{HOMEBREW_TEMP} is world-writable but does not have the sticky bit set.
          Please execute `sudo chmod +t #{HOMEBREW_TEMP}` in your Terminal.
        EOS
      end

      def check_access_homebrew_repository
        return if HOMEBREW_REPOSITORY.writable_real?

        <<-EOS.undent
          #{HOMEBREW_REPOSITORY} is not writable.

          You should change the ownership and permissions of #{HOMEBREW_REPOSITORY}
          back to your user account.
            sudo chown -R $(whoami) #{HOMEBREW_REPOSITORY}
        EOS
      end

      def check_access_prefix_directories
        not_writable_dirs = []

        Keg::ALL_TOP_LEVEL_DIRECTORIES.each do |dir|
          path = HOMEBREW_PREFIX/dir
          next unless path.exist?
          next if path.writable_real?
          not_writable_dirs << path
        end

        return if not_writable_dirs.empty?

        <<-EOS.undent
          The following directories are not writable:
          #{not_writable_dirs.join("\n")}

          This can happen if you "sudo make install" software that isn't managed
          by Homebrew. If a formula tries to write a file to this directory, the
          install will fail during the link step.

          You should change the ownership and permissions of these directories.
          back to your user account.
            sudo chown -R $(whoami) #{not_writable_dirs.join(" ")}
        EOS
      end

      def check_access_site_packages
        return unless Language::Python.homebrew_site_packages.exist?
        return if Language::Python.homebrew_site_packages.writable_real?

        <<-EOS.undent
          #{Language::Python.homebrew_site_packages} isn't writable.
          This can happen if you "sudo pip install" software that isn't managed
          by Homebrew. If you install a formula with Python modules, the install
          will fail during the link step.

          You should change the ownership and permissions of #{Language::Python.homebrew_site_packages}
          back to your user account.
            sudo chown -R $(whoami) #{Language::Python.homebrew_site_packages}
        EOS
      end

      def check_access_logs
        return unless HOMEBREW_LOGS.exist?
        return if HOMEBREW_LOGS.writable_real?

        <<-EOS.undent
          #{HOMEBREW_LOGS} isn't writable.
          Homebrew writes debugging logs to this location.

          You should change the ownership and permissions of #{HOMEBREW_LOGS}
          back to your user account.
            sudo chown -R $(whoami) #{HOMEBREW_LOGS}
        EOS
      end

      def check_access_cache
        return unless HOMEBREW_CACHE.exist?
        return if HOMEBREW_CACHE.writable_real?

        <<-EOS.undent
          #{HOMEBREW_CACHE} isn't writable.
          This can happen if you run `brew install` or `brew fetch` as another user.
          Homebrew caches downloaded files to this location.

          You should change the ownership and permissions of #{HOMEBREW_CACHE}
          back to your user account.
            sudo chown -R $(whoami) #{HOMEBREW_CACHE}
        EOS
      end

      def check_access_cellar
        return unless HOMEBREW_CELLAR.exist?
        return if HOMEBREW_CELLAR.writable_real?

        <<-EOS.undent
          #{HOMEBREW_CELLAR} isn't writable.

          You should change the ownership and permissions of #{HOMEBREW_CELLAR}
          back to your user account.
            sudo chown -R $(whoami) #{HOMEBREW_CELLAR}
        EOS
      end

      def check_homebrew_prefix
        return if HOMEBREW_PREFIX.to_s == "/usr/local"

        <<-EOS.undent
          Your Homebrew's prefix is not /usr/local.
          You can install Homebrew anywhere you want but some bottles (binary packages)
          can only be used with a /usr/local prefix and some formulae (packages)
          may not build correctly with a non-/usr/local prefix.
        EOS
      end

      def check_user_path_1
        $seen_prefix_bin = false
        $seen_prefix_sbin = false

        message = ""

        paths.each do |p|
          case p
          when "/usr/bin"
            unless $seen_prefix_bin
              # only show the doctor message if there are any conflicts
              # rationale: a default install should not trigger any brew doctor messages
              conflicts = Dir["#{HOMEBREW_PREFIX}/bin/*"]
                          .map { |fn| File.basename fn }
                          .select { |bn| File.exist? "/usr/bin/#{bn}" }

              unless conflicts.empty?
                message = inject_file_list conflicts, <<-EOS.undent
                  /usr/bin occurs before #{HOMEBREW_PREFIX}/bin
                  This means that system-provided programs will be used instead of those
                  provided by Homebrew. The following tools exist at both paths:
                EOS

                message += <<-EOS.undent

                  Consider setting your PATH so that #{HOMEBREW_PREFIX}/bin
                  occurs before /usr/bin. Here is a one-liner:
                    #{Utils::Shell.prepend_path_in_shell_profile("#{HOMEBREW_PREFIX}/bin")}
                EOS
              end
            end
          when "#{HOMEBREW_PREFIX}/bin"
            $seen_prefix_bin = true
          when "#{HOMEBREW_PREFIX}/sbin"
            $seen_prefix_sbin = true
          end
        end

        message unless message.empty?
      end

      def check_user_path_2
        return if $seen_prefix_bin

        <<-EOS.undent
          Homebrew's bin was not found in your PATH.
          Consider setting the PATH for example like so
            #{Utils::Shell.prepend_path_in_shell_profile("#{HOMEBREW_PREFIX}/bin")}
        EOS
      end

      def check_user_path_3
        return if $seen_prefix_sbin

        # Don't complain about sbin not being in the path if it doesn't exist
        sbin = (HOMEBREW_PREFIX+"sbin")
        return unless sbin.directory? && !sbin.children.empty?

        <<-EOS.undent
          Homebrew's sbin was not found in your PATH but you have installed
          formulae that put executables in #{HOMEBREW_PREFIX}/sbin.
          Consider setting the PATH for example like so
            #{Utils::Shell.prepend_path_in_shell_profile("#{HOMEBREW_PREFIX}/sbin")}
        EOS
      end

      def check_user_curlrc
        curlrc_found = %w[CURL_HOME HOME].any? do |var|
          ENV[var] && File.exist?("#{ENV[var]}/.curlrc")
        end
        return unless curlrc_found

        <<-EOS.undent
          You have a curlrc file
          If you have trouble downloading packages with Homebrew, then maybe this
          is the problem? If the following command doesn't work, then try removing
          your curlrc:
            curl #{Formatter.url("https://github.com")}
        EOS
      end

      def check_which_pkg_config
        binary = which "pkg-config"
        return if binary.nil?

        mono_config = Pathname.new("/usr/bin/pkg-config")
        if mono_config.exist? && mono_config.realpath.to_s.include?("Mono.framework")
          <<-EOS.undent
            You have a non-Homebrew 'pkg-config' in your PATH:
              /usr/bin/pkg-config => #{mono_config.realpath}

            This was most likely created by the Mono installer. `./configure` may
            have problems finding brew-installed packages using this other pkg-config.

            Mono no longer installs this file as of 3.0.4. You should
            `sudo rm /usr/bin/pkg-config` and upgrade to the latest version of Mono.
          EOS
        elsif binary.to_s != "#{HOMEBREW_PREFIX}/bin/pkg-config"
          <<-EOS.undent
            You have a non-Homebrew 'pkg-config' in your PATH:
              #{binary}

            `./configure` may have problems finding brew-installed packages using
            this other pkg-config.
          EOS
        end
      end

      def check_for_gettext
        find_relative_paths("lib/libgettextlib.dylib",
                            "lib/libintl.dylib",
                            "include/libintl.h")
        return if @found.empty?

        # Our gettext formula will be caught by check_linked_keg_only_brews
        gettext = begin
          Formulary.factory("gettext")
        rescue
          nil
        end
        homebrew_owned = @found.all? do |path|
          Pathname.new(path).realpath.to_s.start_with? "#{HOMEBREW_CELLAR}/gettext"
        end
        return if gettext && gettext.linked_keg.directory? && homebrew_owned

        inject_file_list @found, <<-EOS.undent
          gettext files detected at a system prefix.
          These files can cause compilation and link failures, especially if they
          are compiled with improper architectures. Consider removing these files:
        EOS
      end

      def check_for_iconv
        find_relative_paths("lib/libiconv.dylib", "include/iconv.h")
        return if @found.empty?

        libiconv = begin
          Formulary.factory("libiconv")
        rescue
          nil
        end
        if libiconv && libiconv.linked_keg.directory?
          unless libiconv.keg_only?
            <<-EOS.undent
              A libiconv formula is installed and linked.
              This will break stuff. For serious. Unlink it.
            EOS
          end
        else
          inject_file_list @found, <<-EOS.undent
            libiconv files detected at a system prefix other than /usr.
            Homebrew doesn't provide a libiconv formula, and expects to link against
            the system version in /usr. libiconv in other prefixes can cause
            compile or link failure, especially if compiled with improper
            architectures. macOS itself never installs anything to /usr/local so
            it was either installed by a user or some other third party software.

            tl;dr: delete these files:
          EOS
        end
      end

      def check_for_config_scripts
        return unless HOMEBREW_CELLAR.exist?
        real_cellar = HOMEBREW_CELLAR.realpath

        scripts = []

        whitelist = %W[
          /usr/bin /usr/sbin
          /usr/X11/bin /usr/X11R6/bin /opt/X11/bin
          #{HOMEBREW_PREFIX}/bin #{HOMEBREW_PREFIX}/sbin
          /Applications/Server.app/Contents/ServerRoot/usr/bin
          /Applications/Server.app/Contents/ServerRoot/usr/sbin
        ].map(&:downcase)

        paths.each do |p|
          next if whitelist.include?(p.downcase) || !File.directory?(p)

          realpath = Pathname.new(p).realpath.to_s
          next if realpath.start_with?(real_cellar.to_s, HOMEBREW_CELLAR.to_s)

          scripts += Dir.chdir(p) { Dir["*-config"] }.map { |c| File.join(p, c) }
        end

        return if scripts.empty?

        inject_file_list scripts, <<-EOS.undent
          "config" scripts exist outside your system or Homebrew directories.
          `./configure` scripts often look for *-config scripts to determine if
          software packages are installed, and what additional flags to use when
          compiling and linking.

          Having additional scripts in your path can confuse software installed via
          Homebrew if the config script overrides a system or Homebrew provided
          script of the same name. We found the following "config" scripts:
        EOS
      end

      def check_dyld_vars
        dyld_vars = ENV.keys.grep(/^DYLD_/)
        return if dyld_vars.empty?

        values = dyld_vars.map { |var| "#{var}: #{ENV.fetch(var)}" }
        message = inject_file_list values, <<-EOS.undent
          Setting DYLD_* vars can break dynamic linking.
          Set variables:
        EOS

        if dyld_vars.include? "DYLD_INSERT_LIBRARIES"
          message += <<-EOS.undent

            Setting DYLD_INSERT_LIBRARIES can cause Go builds to fail.
            Having this set is common if you use this software:
              #{Formatter.url("http://asepsis.binaryage.com/")}
          EOS
        end

        message
      end

      def check_ssl_cert_file
        return unless ENV.key?("SSL_CERT_FILE")
        <<-EOS.undent
          Setting SSL_CERT_FILE can break downloading files; if that happens
          you should unset it before running Homebrew.

          Homebrew uses the system curl which uses system certificates by
          default. Setting SSL_CERT_FILE makes it use an outdated OpenSSL, which
          does not support modern OpenSSL certificate stores.
        EOS
      end

      def check_for_symlinked_cellar
        return unless HOMEBREW_CELLAR.exist?
        return unless HOMEBREW_CELLAR.symlink?

        <<-EOS.undent
          Symlinked Cellars can cause problems.
          Your Homebrew Cellar is a symlink: #{HOMEBREW_CELLAR}
                          which resolves to: #{HOMEBREW_CELLAR.realpath}

          The recommended Homebrew installations are either:
          (A) Have Cellar be a real directory inside of your HOMEBREW_PREFIX
          (B) Symlink "bin/brew" into your prefix, but don't symlink "Cellar".

          Older installations of Homebrew may have created a symlinked Cellar, but this can
          cause problems when two formula install to locations that are mapped on top of each
          other during the linking step.
        EOS
      end

      def check_for_multiple_volumes
        return unless HOMEBREW_CELLAR.exist?
        volumes = Volumes.new

        # Find the volumes for the TMP folder & HOMEBREW_CELLAR
        real_cellar = HOMEBREW_CELLAR.realpath
        where_cellar = volumes.which real_cellar

        begin
          tmp = Pathname.new(Dir.mktmpdir("doctor", HOMEBREW_TEMP))
          begin
            real_tmp = tmp.realpath.parent
            where_tmp = volumes.which real_tmp
          ensure
            Dir.delete tmp
          end
        rescue
          return
        end

        return if where_cellar == where_tmp

        <<-EOS.undent
          Your Cellar and TEMP directories are on different volumes.
          macOS won't move relative symlinks across volumes unless the target file already
          exists. Brews known to be affected by this are Git and Narwhal.

          You should set the "HOMEBREW_TEMP" environmental variable to a suitable
          directory on the same volume as your Cellar.
        EOS
      end

      def check_filesystem_case_sensitive
        dirs_to_check = [
          HOMEBREW_PREFIX,
          HOMEBREW_REPOSITORY,
          HOMEBREW_CELLAR,
          HOMEBREW_TEMP,
        ]
        case_sensitive_dirs = dirs_to_check.select do |dir|
          # We select the dir as being case-sensitive if either the UPCASED or the
          # downcased variant is missing.
          # Of course, on a case-insensitive fs, both exist because the os reports so.
          # In the rare situation when the user has indeed a downcased and an upcased
          # dir (e.g. /TMP and /tmp) this check falsely thinks it is case-insensitive
          # but we don't care because: 1. there is more than one dir checked, 2. the
          # check is not vital and 3. we would have to touch files otherwise.
          upcased = Pathname.new(dir.to_s.upcase)
          downcased = Pathname.new(dir.to_s.downcase)
          dir.exist? && !(upcased.exist? && downcased.exist?)
        end
        return if case_sensitive_dirs.empty?

        volumes = Volumes.new
        case_sensitive_vols = case_sensitive_dirs.map do |case_sensitive_dir|
          volumes.get_mounts(case_sensitive_dir)
        end
        case_sensitive_vols.uniq!

        <<-EOS.undent
          The filesystem on #{case_sensitive_vols.join(",")} appears to be case-sensitive.
          The default macOS filesystem is case-insensitive. Please report any apparent problems.
        EOS
      end

      def check_git_version
        # https://help.github.com/articles/https-cloning-errors
        return unless Utils.git_available?
        return unless Version.create(Utils.git_version) < Version.create("1.7.10")

        git = Formula["git"]
        git_upgrade_cmd = git.any_version_installed? ? "upgrade" : "install"
        <<-EOS.undent
          An outdated version (#{Utils.git_version}) of Git was detected in your PATH.
          Git 1.7.10 or newer is required to perform checkouts over HTTPS from GitHub.
          Please upgrade:
            brew #{git_upgrade_cmd} git
        EOS
      end

      def check_for_git
        return if Utils.git_available?

        <<-EOS.undent
          Git could not be found in your PATH.
          Homebrew uses Git for several internal functions, and some formulae use Git
          checkouts instead of stable tarballs. You may want to install Git:
            brew install git
        EOS
      end

      def check_git_newline_settings
        return unless Utils.git_available?

        autocrlf = HOMEBREW_REPOSITORY.cd { `git config --get core.autocrlf`.chomp }
        return unless autocrlf == "true"

        <<-EOS.undent
          Suspicious Git newline settings found.

          The detected Git newline settings will cause checkout problems:
            core.autocrlf = #{autocrlf}

          If you are not routinely dealing with Windows-based projects,
          consider removing these by running:
            git config --global core.autocrlf input
        EOS
      end

      def check_git_origin
        return if !Utils.git_available? || !(HOMEBREW_REPOSITORY/".git").exist?

        origin = HOMEBREW_REPOSITORY.git_origin

        if origin.nil?
          <<-EOS.undent
            Missing git origin remote.

            Without a correctly configured origin, Homebrew won't update
            properly. You can solve this by adding the Homebrew remote:
              cd #{HOMEBREW_REPOSITORY}
              git remote add origin #{Formatter.url("https://github.com/Homebrew/brew.git")}
          EOS
        elsif origin !~ %r{Homebrew/brew(\.git)?$}
          <<-EOS.undent
            Suspicious git origin remote found.

            With a non-standard origin, Homebrew won't pull updates from
            the main repository. The current git origin is:
              #{origin}

            Unless you have compelling reasons, consider setting the
            origin remote to point at the main repository, located at:
              #{Formatter.url("https://github.com/Homebrew/brew.git")}
          EOS
        end
      end

      def __check_linked_brew(f)
        f.installed_prefixes.each do |prefix|
          prefix.find do |src|
            next if src == prefix
            dst = HOMEBREW_PREFIX + src.relative_path_from(prefix)
            return true if dst.symlink? && src == dst.resolved_path
          end
        end

        false
      end

      def check_for_linked_keg_only_brews
        return unless HOMEBREW_CELLAR.exist?

        linked = Formula.installed.select do |f|
          f.keg_only? && __check_linked_brew(f)
        end
        return if linked.empty?

        inject_file_list linked.map(&:full_name), <<-EOS.undent
          Some keg-only formula are linked into the Cellar.
          Linking a keg-only formula, such as gettext, into the cellar with
          `brew link <formula>` will cause other formulae to detect them during
          the `./configure` step. This may cause problems when compiling those
          other formulae.

          Binaries provided by keg-only formulae may override system binaries
          with other strange results.

          You may wish to `brew unlink` these brews:
        EOS
      end

      def check_for_other_frameworks
        # Other frameworks that are known to cause problems when present
        frameworks_to_check = %w[
          expat.framework
          libexpat.framework
          libcurl.framework
        ]
        frameworks_found = frameworks_to_check
                           .map { |framework| "/Library/Frameworks/#{framework}" }
                           .select { |framework| File.exist? framework }
        return if frameworks_found.empty?

        inject_file_list frameworks_found, <<-EOS.undent
          Some frameworks can be picked up by CMake's build system and likely
          cause the build to fail. To compile CMake, you may wish to move these
          out of the way:
        EOS
      end

      def check_tmpdir
        tmpdir = ENV["TMPDIR"]
        return if tmpdir.nil? || File.directory?(tmpdir)

        <<-EOS.undent
          TMPDIR #{tmpdir.inspect} doesn't exist.
        EOS
      end

      def check_missing_deps
        return unless HOMEBREW_CELLAR.exist?
        missing = Set.new
        Homebrew::Diagnostic.missing_deps(Formula.installed).each_value do |deps|
          missing.merge(deps)
        end
        return if missing.empty?

        <<-EOS.undent
          Some installed formula are missing dependencies.
          You should `brew install` the missing dependencies:
            brew install #{missing.sort_by(&:full_name) * " "}

          Run `brew missing` for more details.
        EOS
      end

      def check_git_status
        return unless Utils.git_available?
        HOMEBREW_REPOSITORY.cd do
          return if `git status --untracked-files=all --porcelain -- Library/Homebrew/ 2>/dev/null`.chomp.empty?
        end

        <<-EOS.undent
          You have uncommitted modifications to Homebrew
          If this is a surprise to you, then you should stash these modifications.
          Stashing returns Homebrew to a pristine state but can be undone
          should you later need to do so for some reason.
            cd #{HOMEBREW_LIBRARY} && git stash && git clean -d -f
        EOS
      end

      def check_for_enthought_python
        return unless which "enpkg"

        <<-EOS.undent
          Enthought Python was found in your PATH.
          This can cause build problems, as this software installs its own
          copies of iconv and libxml2 into directories that are picked up by
          other build systems.
        EOS
      end

      def check_for_library_python
        return unless File.exist?("/Library/Frameworks/Python.framework")

        <<-EOS.undent
          Python is installed at /Library/Frameworks/Python.framework

          Homebrew only supports building against the System-provided Python or a
          brewed Python. In particular, Pythons installed to /Library can interfere
          with other software installs.
        EOS
      end

      def check_for_old_homebrew_share_python_in_path
        message = ""
        ["", "3"].map do |suffix|
          next unless paths.include?((HOMEBREW_PREFIX/"share/python#{suffix}").to_s)
          message += <<-EOS.undent
              #{HOMEBREW_PREFIX}/share/python#{suffix} is not needed in PATH.
          EOS
        end
        unless message.empty?
          message += <<-EOS.undent

            Formerly homebrew put Python scripts you installed via `pip` or `pip3`
            (or `easy_install`) into that directory above but now it can be removed
            from your PATH variable.
            Python scripts will now install into #{HOMEBREW_PREFIX}/bin.
            You can delete anything, except 'Extras', from the #{HOMEBREW_PREFIX}/share/python
            (and #{HOMEBREW_PREFIX}/share/python3) dir and install affected Python packages
            anew with `pip install --upgrade`.
          EOS
        end

        message unless message.empty?
      end

      def check_for_bad_python_symlink
        return unless which "python"
        `python -V 2>&1` =~ /Python (\d+)\./
        # This won't be the right warning if we matched nothing at all
        return if $1.nil?
        return if $1 == "2"

        <<-EOS.undent
          python is symlinked to python#{$1}
          This will confuse build scripts and in general lead to subtle breakage.
        EOS
      end

      def check_for_non_prefixed_coreutils
        coreutils = Formula["coreutils"]
        return unless coreutils.any_version_installed?

        gnubin = %W[#{coreutils.opt_libexec}/gnubin #{coreutils.libexec}/gnubin]
        return if (paths & gnubin).empty?

        <<-EOS.undent
          Putting non-prefixed coreutils in your path can cause gmp builds to fail.
        EOS
      rescue FormulaUnavailableError
      end

      def check_for_non_prefixed_findutils
        findutils = Formula["findutils"]
        return unless findutils.any_version_installed?

        gnubin = %W[#{findutils.opt_libexec}/gnubin #{findutils.libexec}/gnubin]
        default_names = Tab.for_name("findutils").with? "default-names"
        return if !default_names && (paths & gnubin).empty?

        <<-EOS.undent
          Putting non-prefixed findutils in your path can cause python builds to fail.
        EOS
      rescue FormulaUnavailableError
      end

      def check_for_pydistutils_cfg_in_home
        return unless File.exist? "#{ENV["HOME"]}/.pydistutils.cfg"

        <<-EOS.undent
          A .pydistutils.cfg file was found in $HOME, which may cause Python
          builds to fail. See:
            #{Formatter.url("https://bugs.python.org/issue6138")}
            #{Formatter.url("https://bugs.python.org/issue4655")}
        EOS
      end

      def check_for_unlinked_but_not_keg_only
        unlinked = Formula.racks.reject do |rack|
          if !(HOMEBREW_LINKED_KEGS/rack.basename).directory?
            begin
              Formulary.from_rack(rack).keg_only?
            rescue FormulaUnavailableError, TapFormulaAmbiguityError, TapFormulaWithOldnameAmbiguityError
              false
            end
          else
            true
          end
        end.map(&:basename)
        return if unlinked.empty?

        inject_file_list unlinked, <<-EOS.undent
          You have unlinked kegs in your Cellar
          Leaving kegs unlinked can lead to build-trouble and cause brews that depend on
          those kegs to fail to run properly once built. Run `brew link` on these:
        EOS
      end

      def check_for_old_env_vars
        return unless ENV["HOMEBREW_KEEP_INFO"]

        <<-EOS.undent
          `HOMEBREW_KEEP_INFO` is no longer used
          info files are no longer deleted by default; you may
          remove this environment variable.
        EOS
      end

      def check_for_pth_support
        homebrew_site_packages = Language::Python.homebrew_site_packages
        return unless homebrew_site_packages.directory?
        return if Language::Python.reads_brewed_pth_files?("python") != false
        return unless Language::Python.in_sys_path?("python", homebrew_site_packages)

        user_site_packages = Language::Python.user_site_packages "python"
        <<-EOS.undent
          Your default Python does not recognize the Homebrew site-packages
          directory as a special site-packages directory, which means that .pth
          files will not be followed. This means you will not be able to import
          some modules after installing them with Homebrew, like wxpython. To fix
          this for the current user, you can run:
            mkdir -p #{user_site_packages}
            echo 'import site; site.addsitedir("#{homebrew_site_packages}")' >> #{user_site_packages}/homebrew.pth
        EOS
      end

      def check_for_external_cmd_name_conflict
        cmds = paths.flat_map { |p| Dir["#{p}/brew-*"] }.uniq
        cmds = cmds.select { |cmd| File.file?(cmd) && File.executable?(cmd) }
        cmd_map = {}
        cmds.each do |cmd|
          cmd_name = File.basename(cmd, ".rb")
          cmd_map[cmd_name] ||= []
          cmd_map[cmd_name] << cmd
        end
        cmd_map.reject! { |_cmd_name, cmd_paths| cmd_paths.size == 1 }
        return if cmd_map.empty?

        message = "You have external commands with conflicting names.\n"
        cmd_map.each do |cmd_name, cmd_paths|
          message += inject_file_list cmd_paths, <<-EOS.undent

            Found command `#{cmd_name}` in following places:
          EOS
        end

        message
      end

      def all
        methods.map(&:to_s).grep(/^check_/)
      end
    end # end class Checks
  end
end

require "extend/os/diagnostic"<|MERGE_RESOLUTION|>--- conflicted
+++ resolved
@@ -175,12 +175,9 @@
           "libublio.*.dylib", # NTFS-3G
           "libUFSDNTFS.dylib", # Paragon NTFS
           "libUFSDExtFS.dylib", # Paragon ExtFS
-<<<<<<< HEAD
           "libecomlodr.dylib", # Symantec Endpoint Protection
           "libsymsea.*.dylib", # Symantec Endpoint Protection
-=======
           "sentinel.dylib", # SentinelOne
->>>>>>> ce2b11fd
         ]
 
         __check_stray_files "/usr/local/lib", "*.dylib", white_list, <<-EOS.undent
